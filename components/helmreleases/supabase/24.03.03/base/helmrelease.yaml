--- conflicted
+++ resolved
@@ -39,26 +39,16 @@
       persistence:
         enabled: true
       service:
-<<<<<<< HEAD
-        type: LoadBalancer
+        type: ClusterIP
 
-=======
-        type: ClusterIP
-    
->>>>>>> e11015f8
     studio:
       image:
         tag: 20240326-5e5586d
       environment:
         STUDIO_DEFAULT_ORGANIZATION: "My Organization"
         STUDIO_DEFAULT_PROJECT: "My Project"
-<<<<<<< HEAD
-        SUPABASE_PUBLIC_URL: http://4.157.182.172:8000 # used for supabase studio
-        SUPABASE_URL: http://4.157.182.172:8000
-=======
         SUPABASE_PUBLIC_URL: http://74.179.240.254/
         SUPABASE_URL: http://74.179.240.254/
->>>>>>> e11015f8
         NEXT_PUBLIC_ENABLE_LOGS: "true"
       livenessProbe:
         httpGet:
@@ -70,18 +60,6 @@
       image:
         tag: v2.145.0
       environment:
-<<<<<<< HEAD
-        API_EXTERNAL_URL: http://4.157.182.172:8000
-        SUPABASE_URL: http://4.157.182.172:8000
-        GOTRUE_SITE_URL: http://4.157.182.172:8000
-        GOTRUE_EXTERNAL_EMAIL_ENABLED: "true"
-        GOTRUE_MAILER_AUTOCONFIRM: "true"
-        GOTRUE_SMTP_ADMIN_EMAIL: "your-mail@4.157.182.172:8000"
-        GOTRUE_SMTP_HOST: "smtp.4.157.182.172:8000"
-        GOTRUE_SMTP_PORT: "587"
-        GOTRUE_SMTP_SENDER_NAME: "your-mail@4.157.182.172:8000"
-
-=======
         API_EXTERNAL_URL: http://74.179.240.254/
         SUPABASE_URL: http://74.179.240.254/
         GOTRUE_SITE_URL: http://74.179.240.254/
@@ -91,8 +69,7 @@
         GOTRUE_SMTP_HOST: "smtp.4.157.140.151:8000/"
         GOTRUE_SMTP_PORT: "587"
         GOTRUE_SMTP_SENDER_NAME: "your-mail@4.157.140.151:8000/"
-    
->>>>>>> e11015f8
+
     rest:
       image:
         tag: v12.0.1
