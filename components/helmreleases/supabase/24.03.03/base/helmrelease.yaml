--- conflicted
+++ resolved
@@ -47,13 +47,8 @@
       environment:
         STUDIO_DEFAULT_ORGANIZATION: "My Organization"
         STUDIO_DEFAULT_PROJECT: "My Project"
-<<<<<<< HEAD
-        SUPABASE_PUBLIC_URL: http://20.75.245.93/
-        SUPABASE_URL: http://20.75.245.93/
-=======
         SUPABASE_PUBLIC_URL: http://74.179.240.254/
         SUPABASE_URL: http://74.179.240.254/
->>>>>>> ba6b7e85
         NEXT_PUBLIC_ENABLE_LOGS: "true"
       livenessProbe:
         httpGet:
@@ -65,15 +60,9 @@
       image:
         tag: v2.145.0
       environment:
-<<<<<<< HEAD
         API_EXTERNAL_URL: http://20.75.245.93/
         SUPABASE_URL: http://20.75.245.93/
         GOTRUE_SITE_URL: http://20.75.245.93/
-=======
-        API_EXTERNAL_URL: http://74.179.240.254/
-        SUPABASE_URL: http://74.179.240.254/
-        GOTRUE_SITE_URL: http://74.179.240.254/
->>>>>>> ba6b7e85
         GOTRUE_EXTERNAL_EMAIL_ENABLED: "true"
         GOTRUE_MAILER_AUTOCONFIRM: "true"
         GOTRUE_SMTP_ADMIN_EMAIL: "your-mail@4.157.140.151:8000/"
